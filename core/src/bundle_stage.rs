//! The `banking_stage` processes Transaction messages. It is intended to be used
//! to contruct a software pipeline. The stage uses all available CPU cores and
//! can do its processing in parallel with signature verification on the GPU.
use {
    crate::{
        banking_stage::BatchedTransactionDetails,
        bundle::PacketBundle,
        bundle_account_locker::BundleAccountLocker,
        leader_slot_banking_stage_timing_metrics::LeaderExecuteAndCommitTimings,
        qos_service::{CommitTransactionDetails, QosService},
        tip_manager::TipManager,
    },
    crossbeam_channel::{Receiver, RecvTimeoutError, TryRecvError},
    solana_entry::entry::hash_transactions,
    solana_gossip::cluster_info::ClusterInfo,
    solana_ledger::blockstore_processor::TransactionStatusSender,
    solana_measure::measure,
    solana_poh::poh_recorder::{
        BankStart, PohRecorder,
        PohRecorderError::{self},
        TransactionRecorder,
    },
    solana_program_runtime::timings::ExecuteTimings,
    solana_runtime::{
        account_overrides::AccountOverrides,
        accounts::TransactionLoadResult,
        bank::{
            Bank, CommitTransactionCounts, LoadAndExecuteTransactionsOutput, TransactionBalances,
            TransactionBalancesSet, TransactionExecutionResult,
        },
        bank_utils,
        cost_model::{CostModel, TransactionCost},
        transaction_batch::TransactionBatch,
        vote_sender_types::ReplayVoteSender,
    },
    solana_sdk::{
        bundle::{
            error::BundleExecutionError, sanitized::SanitizedBundle,
            utils::check_bundle_lock_results,
        },
        clock::{Epoch, Slot, DEFAULT_TICKS_PER_SLOT, MAX_PROCESSING_AGE},
<<<<<<< HEAD
=======
        hash::Hash,
>>>>>>> e3f05c25
        pubkey::Pubkey,
        saturating_add_assign,
        signature::Signer,
        transaction::{self, SanitizedTransaction, TransactionError, VersionedTransaction},
    },
    solana_transaction_status::token_balances::{
        collect_balances_with_cache, collect_token_balances, TransactionTokenBalances,
        TransactionTokenBalancesSet,
    },
    std::{
        collections::{HashMap, HashSet},
        sync::{
            atomic::{AtomicBool, Ordering},
            Arc, Mutex, RwLock,
        },
        thread::{self, Builder, JoinHandle},
        time::Duration,
    },
    uuid::Uuid,
};

type BundleExecutionResult<T> = Result<T, BundleExecutionError>;

struct AllExecutionResults {
    pub load_and_execute_tx_output: LoadAndExecuteTransactionsOutput,
    pub sanitized_txs: Vec<SanitizedTransaction>,
    pub pre_balances: (TransactionBalances, TransactionTokenBalances),
    pub post_balances: (TransactionBalances, TransactionTokenBalances),
}

pub enum BufferedBundleDecision {
    Consume,
    Drop,
    Hold,
}

pub struct BundleStage {
    bundle_thread: JoinHandle<()>,
}

impl BundleStage {
    #[allow(clippy::new_ret_no_self)]
    pub fn new(
        cluster_info: &Arc<ClusterInfo>,
        poh_recorder: &Arc<RwLock<PohRecorder>>,
        transaction_status_sender: Option<TransactionStatusSender>,
        gossip_vote_sender: ReplayVoteSender,
        cost_model: Arc<RwLock<CostModel>>,
        bundle_receiver: Receiver<Vec<PacketBundle>>,
        exit: Arc<AtomicBool>,
        tip_manager: TipManager,
        bundle_account_locker: Arc<Mutex<BundleAccountLocker>>,
    ) -> Self {
        Self::start_bundle_thread(
            cluster_info,
            poh_recorder,
            transaction_status_sender,
            gossip_vote_sender,
            cost_model,
            bundle_receiver,
            exit,
            tip_manager,
            bundle_account_locker,
        )
    }

    #[allow(clippy::too_many_arguments)]
    fn start_bundle_thread(
        cluster_info: &Arc<ClusterInfo>,
        poh_recorder: &Arc<RwLock<PohRecorder>>,
        transaction_status_sender: Option<TransactionStatusSender>,
        gossip_vote_sender: ReplayVoteSender,
        cost_model: Arc<RwLock<CostModel>>,
        bundle_receiver: Receiver<Vec<PacketBundle>>,
        exit: Arc<AtomicBool>,
        tip_manager: TipManager,
        bundle_account_locker: Arc<Mutex<BundleAccountLocker>>,
    ) -> Self {
        let poh_recorder = poh_recorder.clone();
        let cluster_info = cluster_info.clone();

        let bundle_thread = Builder::new()
            .name("solana-bundle-stage".to_string())
            .spawn(move || {
                let transaction_status_sender = transaction_status_sender.clone();
                Self::bundle_stage(
                    cluster_info,
                    &poh_recorder,
                    transaction_status_sender,
                    bundle_receiver,
                    gossip_vote_sender,
                    0,
                    cost_model,
                    exit,
                    tip_manager,
                    bundle_account_locker,
                );
            })
            .unwrap();

        Self { bundle_thread }
    }

    // rollup transaction cost details, eg signature_cost, write_lock_cost, data_bytes_cost and
    // execution_cost from the batch of transactions selected for block.
    fn accumulate_batched_transaction_costs<'a>(
        transactions_costs: impl Iterator<Item = &'a TransactionCost>,
        transaction_results: impl Iterator<Item = &'a transaction::Result<()>>,
    ) -> BatchedTransactionDetails {
        let mut batched_transaction_details = BatchedTransactionDetails::default();
        transactions_costs
            .zip(transaction_results)
            .for_each(|(cost, result)| match result {
                Ok(_) => {
                    saturating_add_assign!(
                        batched_transaction_details.costs.batched_signature_cost,
                        cost.signature_cost
                    );
                    saturating_add_assign!(
                        batched_transaction_details.costs.batched_write_lock_cost,
                        cost.write_lock_cost
                    );
                    saturating_add_assign!(
                        batched_transaction_details.costs.batched_data_bytes_cost,
                        cost.data_bytes_cost
                    );
                    saturating_add_assign!(
                        batched_transaction_details
                            .costs
                            .batched_builtins_execute_cost,
                        cost.builtins_execution_cost
                    );
                    saturating_add_assign!(
                        batched_transaction_details.costs.batched_bpf_execute_cost,
                        cost.bpf_execution_cost
                    );
                }
                Err(transaction_error) => match transaction_error {
                    TransactionError::WouldExceedMaxBlockCostLimit => {
                        saturating_add_assign!(
                            batched_transaction_details
                                .errors
                                .batched_retried_txs_per_block_limit_count,
                            1
                        );
                    }
                    TransactionError::WouldExceedMaxVoteCostLimit => {
                        saturating_add_assign!(
                            batched_transaction_details
                                .errors
                                .batched_retried_txs_per_vote_limit_count,
                            1
                        );
                    }
                    TransactionError::WouldExceedMaxAccountCostLimit => {
                        saturating_add_assign!(
                            batched_transaction_details
                                .errors
                                .batched_retried_txs_per_account_limit_count,
                            1
                        );
                    }
                    TransactionError::WouldExceedAccountDataBlockLimit => {
                        saturating_add_assign!(
                            batched_transaction_details
                                .errors
                                .batched_retried_txs_per_account_data_block_limit_count,
                            1
                        );
                    }
                    TransactionError::WouldExceedAccountDataTotalLimit => {
                        saturating_add_assign!(
                            batched_transaction_details
                                .errors
                                .batched_dropped_txs_per_account_data_total_limit_count,
                            1
                        );
                    }
                    _ => {}
                },
            });
        batched_transaction_details
    }

    /// Calculates QoS and reserves compute space for the bundle. If the bundle succeeds, commits
    /// the results to the cost tracker. If the bundle fails, rolls back any QoS changes made.
    fn update_qos_and_execute_record_commit_bundle(
        sanitized_bundle: &SanitizedBundle,
        recorder: &TransactionRecorder,
        transaction_status_sender: &Option<TransactionStatusSender>,
        gossip_vote_sender: &ReplayVoteSender,
        qos_service: &QosService,
        bank_start: &BankStart,
        execute_and_commit_timings: &mut LeaderExecuteAndCommitTimings,
    ) -> BundleExecutionResult<()> {
        let tx_costs = qos_service.compute_transaction_costs(sanitized_bundle.transactions.iter());
        let (transactions_qos_results, num_included) = qos_service.select_transactions_per_cost(
            sanitized_bundle.transactions.iter(),
            tx_costs.iter(),
            &bank_start.working_bank,
        );

        // qos rate-limited a tx in here, drop the bundle
        if sanitized_bundle.transactions.len() != num_included {
            QosService::remove_transaction_costs(
                tx_costs.iter(),
                transactions_qos_results.iter(),
                &bank_start.working_bank,
            );
            return Err(BundleExecutionError::ExceedsCostModel);
        }

        // accumulates QoS to metrics
        qos_service.accumulate_estimated_transaction_costs(
            &Self::accumulate_batched_transaction_costs(
                tx_costs.iter(),
                transactions_qos_results.iter(),
            ),
        );

        return match Self::execute_record_commit_bundle(
            sanitized_bundle,
            recorder,
            transaction_status_sender,
            gossip_vote_sender,
            bank_start,
            execute_and_commit_timings,
        ) {
            Ok(commit_transaction_details) => {
                // NOTE: Assumptions made on the QoS transaction costs:
                // - commit_transaction_details are returned in the same ordering as the transactions
                //   in the sanitized_bundle, which is the same ordering as tx_costs.
                // - all contents in the bundle are committed (it's executed all or nothing).
                // When fancier execution algorithms are made that may execute transactions out of
                // order (but resulting in same result as if they were executed sequentially), or
                // allow failures in bundles, one should revisit this and the code that returns
                // commit_transaction_details.
                QosService::update_or_remove_transaction_costs(
                    tx_costs.iter(),
                    transactions_qos_results.iter(),
                    Some(&commit_transaction_details),
                    &bank_start.working_bank,
                );
                let (cu, us) = Self::accumulate_execute_units_and_time(
                    &execute_and_commit_timings.execute_timings,
                );
                qos_service.accumulate_actual_execute_cu(cu);
                qos_service.accumulate_actual_execute_time(us);
                qos_service.report_metrics(bank_start.working_bank.clone());
                Ok(())
            }
            Err(e) => {
                QosService::remove_transaction_costs(
                    tx_costs.iter(),
                    transactions_qos_results.iter(),
                    &bank_start.working_bank,
                );
                qos_service.report_metrics(bank_start.working_bank.clone());
                Err(e)
            }
        };
    }

    fn execute_bundle(
        sanitized_bundle: &SanitizedBundle,
        transaction_status_sender: &Option<TransactionStatusSender>,
        bank_start: &BankStart,
        execute_and_commit_timings: &mut LeaderExecuteAndCommitTimings,
    ) -> BundleExecutionResult<Vec<AllExecutionResults>> {
        let mut account_overrides = AccountOverrides {
            slot_history: None,
            cached_accounts_with_rent: HashMap::with_capacity(20),
        };

        let mut execution_results = Vec::new();
        let mut mint_decimals: HashMap<Pubkey, u8> = HashMap::new();

        let BankStart {
            working_bank: bank,
            bank_creation_time,
        } = bank_start;

        let mut chunk_start = 0;
        while chunk_start != sanitized_bundle.transactions.len() {
            if !Bank::should_bank_still_be_processing_txs(bank_creation_time, bank.ns_per_slot) {
                return Err(BundleExecutionError::PohMaxHeightError);
            }

            // ************************************************************************
            // Build a TransactionBatch that ensures transactions in the bundle
            // are executed sequentially.
            // ************************************************************************
            let chunk_end = std::cmp::min(sanitized_bundle.transactions.len(), chunk_start + 128);
            let chunk = &sanitized_bundle.transactions[chunk_start..chunk_end];
            let batch = bank.prepare_sequential_sanitized_batch_with_results(chunk, None);
            // NOTE: previous logging around batch here caused issues with
            // unit tests failing due to PoH hitting max height. Unknown why. Be advised.
            if let Some((e, _)) = check_bundle_lock_results(batch.lock_results()) {
                return Err(e.into());
            }

            let ((pre_balances, pre_token_balances), _) = measure!(
                Self::collect_balances(
                    bank,
                    &batch,
                    &account_overrides,
                    transaction_status_sender,
                    &mut mint_decimals,
                ),
                "collect_balances",
            );

            let (mut load_and_execute_transactions_output, load_execute_time) = measure!(
                bank.load_and_execute_transactions(
                    &batch,
                    MAX_PROCESSING_AGE,
                    transaction_status_sender.is_some(),
                    transaction_status_sender.is_some(),
                    transaction_status_sender.is_some(),
                    &mut execute_and_commit_timings.execute_timings,
                    Some(&account_overrides),
                ),
                "load_execute",
            );
            execute_and_commit_timings.load_execute_us = load_execute_time.as_us();

            // Return error if executed and failed or didn't execute because of an unexpected reason
            // (AlreadyProcessed, InsufficientFundsForFee, etc.)
            if let Err((e, _)) = TransactionExecutionResult::check_bundle_execution_results(
                load_and_execute_transactions_output
                    .execution_results
                    .as_slice(),
                batch.sanitized_transactions(),
            ) {
                return Err(e);
            }

            // if none were executed, nothing to do.
            // should only this is if AccountInUse due to a lock in BankingStage
            if !load_and_execute_transactions_output
                .execution_results
                .iter()
                .any(|r| r.was_executed())
            {
                warn!("none of the transactions executed, trying again");
                continue;
            }

            // *********************************************************************************
            // Cache results so next iterations of bundle execution can load cached state
            // instead of using AccountsDB which contains stale execution data.
            // *********************************************************************************
            Self::cache_accounts(
                bank,
                batch.sanitized_transactions(),
                &load_and_execute_transactions_output.execution_results,
                &mut load_and_execute_transactions_output.loaded_transactions,
                &mut account_overrides,
            );

            let ((post_balances, post_token_balances), _) = measure!(
                Self::collect_balances(
                    bank,
                    &batch,
                    &account_overrides,
                    transaction_status_sender,
                    &mut mint_decimals,
                ),
                "collect_balances",
            );

            execution_results.push(AllExecutionResults {
                load_and_execute_tx_output: load_and_execute_transactions_output,
                sanitized_txs: batch.sanitized_transactions().to_vec(),
                pre_balances: (pre_balances, pre_token_balances),
                post_balances: (post_balances, post_token_balances),
            });

            // start at the next available transaction in the batch that threw an error
            let processing_end = batch.lock_results().iter().position(|lr| lr.is_err());
            if let Some(end) = processing_end {
                chunk_start += end;
            } else {
                chunk_start = chunk_end;
            }

            drop(batch);
        }
        Ok(execution_results)
    }

    /// Executes a bundle, where all transactions in the bundle are executed all-or-nothing.
    /// Executes all transactions until the end or the first failure. The account state between
    /// iterations is cached to a temporary HashMap to be used on successive runs
    #[allow(clippy::too_many_arguments)]
    fn execute_record_commit_bundle(
        sanitized_bundle: &SanitizedBundle,
        recorder: &TransactionRecorder,
        transaction_status_sender: &Option<TransactionStatusSender>,
        gossip_vote_sender: &ReplayVoteSender,
        bank_start: &BankStart,
        execute_and_commit_timings: &mut LeaderExecuteAndCommitTimings,
    ) -> BundleExecutionResult<Vec<CommitTransactionDetails>> {
        let execution_results = Self::execute_bundle(
            sanitized_bundle,
            transaction_status_sender,
            bank_start,
            execute_and_commit_timings,
        )?;
        // in order for bundle to succeed, it most have something to record + commit
        assert!(!execution_results.is_empty());
        // TODO: do we really want assertions in production code?

        Self::record_commit_bundle(
            execution_results,
            &bank_start.working_bank,
            recorder,
            execute_and_commit_timings,
            transaction_status_sender,
            gossip_vote_sender,
        )
    }

    /// Records the entire bundle to PoH and if successful, commits all transactions to the Bank
    /// Note that the BundleAccountLocker still has a lock on these accounts in the bank
    fn record_commit_bundle(
        execution_results: Vec<AllExecutionResults>,
        bank: &Arc<Bank>,
        recorder: &TransactionRecorder,
        execute_and_commit_timings: &mut LeaderExecuteAndCommitTimings,
        transaction_status_sender: &Option<TransactionStatusSender>,
        gossip_vote_sender: &ReplayVoteSender,
    ) -> BundleExecutionResult<Vec<CommitTransactionDetails>> {
        // *********************************************************************************
        // All transactions are executed in the bundle.
        // Record to PoH and send the saved execution results to the Bank.
        // Note: Ensure that bank.commit_transactions is called on a per-batch basis and
        // not all together
        // *********************************************************************************

        let (_freeze_lock, _freeze_lock_time) = measure!(bank.freeze_lock(), "freeze_lock");

        let (slot, mixins) = Self::prepare_poh_record_bundle(&bank.slot(), &execution_results);
        let mut transaction_index = Self::try_record(recorder, slot, mixins)?.unwrap_or_default();

        let mut commit_transaction_details = Vec::new();
        for r in execution_results {
            let mut output = r.load_and_execute_tx_output;
            let sanitized_txs = r.sanitized_txs;

            let (last_blockhash, lamports_per_signature) =
                bank.last_blockhash_and_lamports_per_signature();
            let transaction_results = bank.commit_transactions(
                &sanitized_txs,
                &mut output.loaded_transactions,
                output.execution_results.clone(),
                last_blockhash,
                lamports_per_signature,
                CommitTransactionCounts {
                    committed_transactions_count: output.executed_transactions_count as u64,
                    committed_with_failure_result_count: output
                        .executed_transactions_count
                        .saturating_sub(output.executed_with_successful_result_count)
                        as u64,
                    signature_count: output.signature_count,
                },
                &mut execute_and_commit_timings.execute_timings,
            );

            let (_, _) = measure!(
                {
                    bank_utils::find_and_send_votes(
                        &sanitized_txs,
                        &transaction_results,
                        Some(gossip_vote_sender),
                    );
                    if let Some(transaction_status_sender) = transaction_status_sender {
                        let batch_transaction_indexes: Vec<_> = transaction_results
                            .execution_results
                            .iter()
                            .map(|result| {
                                if result.was_executed() {
                                    let this_transaction_index = transaction_index;
                                    saturating_add_assign!(transaction_index, 1);
                                    this_transaction_index
                                } else {
                                    0
                                }
                            })
                            .collect();
                        transaction_status_sender.send_transaction_status_batch(
                            bank.clone(),
                            sanitized_txs,
                            output.execution_results,
                            TransactionBalancesSet::new(r.pre_balances.0, r.post_balances.0),
                            TransactionTokenBalancesSet::new(r.pre_balances.1, r.post_balances.1),
                            transaction_results.rent_debits.clone(),
                            batch_transaction_indexes,
                        );
                    }
                },
                "find_and_send_votes",
            );

            for tx_results in transaction_results.execution_results {
                if let Some(details) = tx_results.details() {
                    commit_transaction_details.push(CommitTransactionDetails::Committed {
                        compute_units: details.executed_units,
                    });
                }
            }
        }
        Ok(commit_transaction_details)
    }

    /// Returns true if any of the transactions in a bundle mention one of the tip PDAs
    fn bundle_touches_tip_pdas(
        transactions: &[SanitizedTransaction],
        tip_pdas: &HashSet<Pubkey>,
    ) -> bool {
        let mut bundle_touches_tip_pdas = false;
        for tx in transactions {
            if tx
                .message()
                .account_keys()
                .iter()
                .any(|a| tip_pdas.contains(a))
            {
                bundle_touches_tip_pdas = true;
                break;
            }
        }
        bundle_touches_tip_pdas
    }

    fn accumulate_execute_units_and_time(execute_timings: &ExecuteTimings) -> (u64, u64) {
        let (units, times): (Vec<_>, Vec<_>) = execute_timings
            .details
            .per_program_timings
            .iter()
            .map(|(_program_id, program_timings)| {
                (
                    program_timings.accumulated_units,
                    program_timings.accumulated_us,
                )
            })
            .unzip();
        (units.iter().sum(), times.iter().sum())
    }

    fn cache_accounts(
        bank: &Arc<Bank>,
        txs: &[SanitizedTransaction],
        res: &[TransactionExecutionResult],
        loaded: &mut [TransactionLoadResult],
        cached_accounts: &mut AccountOverrides,
    ) {
        let accounts = bank.collect_accounts_to_store(txs, res, loaded);
        for (pubkey, data) in accounts {
            cached_accounts.put(*pubkey, data.clone());
        }
    }

    fn collect_balances(
        bank: &Arc<Bank>,
        batch: &TransactionBatch,
        cached_accounts: &AccountOverrides,
        transaction_status_sender: &Option<TransactionStatusSender>,
        mint_decimals: &mut HashMap<Pubkey, u8>,
    ) -> (TransactionBalances, TransactionTokenBalances) {
        if transaction_status_sender.is_some() {
            let balances = collect_balances_with_cache(batch, bank, Some(cached_accounts));
            let token_balances =
                collect_token_balances(bank, batch, mint_decimals, Some(cached_accounts));
            (balances, token_balances)
        } else {
            (vec![], vec![])
        }
    }

    /// Read as many bundles off the chanel without blocking
    fn try_recv_bundles(
        bundle_receiver: &Receiver<Vec<PacketBundle>>,
        bundle_account_locker: &Arc<Mutex<BundleAccountLocker>>,
    ) -> BundleExecutionResult<()> {
        let mut bundle_account_locker_l = bundle_account_locker.lock().unwrap();
        loop {
            match bundle_receiver.try_recv() {
                Ok(bundles) => {
                    bundle_account_locker_l.push(bundles);
                }
                Err(TryRecvError::Disconnected) => {
                    return Err(BundleExecutionError::Shutdown);
                }
                Err(TryRecvError::Empty) => return Ok(()),
            }
        }
    }

    /// Schedules bundles until the validator is a leader, at which point it returns a bank and
    /// bundle_account_locker with >= 1 bundle to be executed
    fn schedule_bundles_until_leader(
        bundle_receiver: &Receiver<Vec<PacketBundle>>,
        bundle_account_locker: &Arc<Mutex<BundleAccountLocker>>,
        poh_recorder: &Arc<RwLock<PohRecorder>>,
    ) -> BundleExecutionResult<BankStart> {
<<<<<<< HEAD
        const DROP_BUNDLE_SLOT_OFFSET: u64 = 4;

        loop {
            let poh_l = poh_recorder.lock().unwrap();

            let poh_recorder_bank = poh_l.get_poh_recorder_bank();
            let working_bank_start = poh_recorder_bank.working_bank_start();
            let would_be_leader_soon =
                poh_l.would_be_leader(DROP_BUNDLE_SLOT_OFFSET * DEFAULT_TICKS_PER_SLOT);
            let is_leader_now =
                PohRecorder::get_working_bank_if_not_expired(&working_bank_start).is_some();

            drop(poh_l);

=======
        // drop bundles if not within this slot range
        const DROP_BUNDLE_SLOT_OFFSET: u64 = 4;

        loop {
            let r_poh_recorder = poh_recorder.read().unwrap();

            let poh_recorder_bank = r_poh_recorder.get_poh_recorder_bank();
            let working_bank_start = poh_recorder_bank.working_bank_start();
            let would_be_leader_soon =
                r_poh_recorder.would_be_leader(DROP_BUNDLE_SLOT_OFFSET * DEFAULT_TICKS_PER_SLOT);
            let is_leader_now =
                PohRecorder::get_working_bank_if_not_expired(&working_bank_start).is_some();

            drop(r_poh_recorder);

            // leader now with bundles to execute, drain the rest off the channel and run them
>>>>>>> e3f05c25
            if is_leader_now && bundle_account_locker.lock().unwrap().num_bundles() > 0 {
                Self::try_recv_bundles(bundle_receiver, bundle_account_locker)?;
                return Ok(working_bank_start.unwrap().clone());
            } else {
                // don't block too long because we want to pick up the working bank as fast as possible
                // if we're transitioning from not leader -> leader and there's no new bundles to read
                // but bundles already pushed into the account locker
                match bundle_receiver.recv_timeout(Duration::from_millis(10)) {
                    Ok(bundles) => {
<<<<<<< HEAD
=======
                        // buffer bundles if leader now or soon
>>>>>>> e3f05c25
                        if is_leader_now || would_be_leader_soon {
                            bundle_account_locker.lock().unwrap().push(bundles);
                            Self::try_recv_bundles(bundle_receiver, bundle_account_locker)?;
                        } else {
<<<<<<< HEAD
=======
                            // not leader now or soon, drop all buffered and new bundles
>>>>>>> e3f05c25
                            let new_bundles_dropped: Vec<Uuid> =
                                bundles.iter().map(|b| b.uuid).collect();
                            let old_bundles_dropped = bundle_account_locker.lock().unwrap().clear();
                            warn!(
                                "dropping new and buffered bundles. new: {:?} buffered: {:?}",
                                new_bundles_dropped, old_bundles_dropped
                            );
                        }
                    }
                    Err(RecvTimeoutError::Timeout) => {
                        if !(is_leader_now || would_be_leader_soon) {
<<<<<<< HEAD
=======
                            // if not leader now and not leader soon and no new bundles, drop the buffered
                            // bundles
>>>>>>> e3f05c25
                            let bundles_dropped = bundle_account_locker.lock().unwrap().clear();
                            if !bundles_dropped.is_empty() {
                                warn!(
                                    "not leader anymore, dropping buffered bundles: {:?}",
                                    bundles_dropped
                                );
                            }
                        }
                    }
                    Err(RecvTimeoutError::Disconnected) => {
                        return Err(BundleExecutionError::Shutdown);
                    }
                }
            }
        }
    }

    /// Initializes the tip config and changes tip receiver if needed and executes them as a bundle
    fn maybe_initialize_and_change_tip_receiver(
        bank_start: &BankStart,
        tip_manager: &TipManager,
        qos_service: &QosService,
        recorder: &TransactionRecorder,
        transaction_status_sender: &Option<TransactionStatusSender>,
        execute_and_commit_timings: &mut LeaderExecuteAndCommitTimings,
        gossip_vote_sender: &ReplayVoteSender,
        cluster_info: &Arc<ClusterInfo>,
    ) -> BundleExecutionResult<()> {
        let BankStart {
            working_bank: bank,
            bank_creation_time: _,
        } = bank_start;

        if bank.get_account(&tip_manager.config_pubkey()).is_none() {
            info!("initializing tip program config");
            let sanitized_bundle = SanitizedBundle {
                transactions: vec![tip_manager
                    .initialize_config_tx(&bank.last_blockhash(), &cluster_info.keypair())],
                uuid: Uuid::new_v4(),
            };

            Self::update_qos_and_execute_record_commit_bundle(
                &sanitized_bundle,
                recorder,
                transaction_status_sender,
                gossip_vote_sender,
                qos_service,
                bank_start,
                execute_and_commit_timings,
            )?;
        }

        let current_tip_receiver = tip_manager.get_current_tip_receiver(bank)?;
        let my_kp = cluster_info.keypair();
        if current_tip_receiver != my_kp.pubkey() {
            info!(
                "changing tip receiver from {:?} to {:?}",
                current_tip_receiver,
                my_kp.pubkey()
            );
            let sanitized_bundle = SanitizedBundle {
                transactions: vec![tip_manager.change_tip_receiver_tx(
                    &my_kp.pubkey(),
                    bank,
                    &my_kp,
                )?],
                uuid: Uuid::new_v4(),
            };

            Self::update_qos_and_execute_record_commit_bundle(
                &sanitized_bundle,
                recorder,
                transaction_status_sender,
                gossip_vote_sender,
                qos_service,
                bank_start,
                execute_and_commit_timings,
            )?;
        }
        Ok(())
    }

    /// Executes as many bundles as possible until there's no more bundles to execute or the slot
    /// is finished.
    #[allow(clippy::too_many_arguments)]
    fn execute_bundles_until_empty_or_end_of_slot(
        bundle_account_locker: &Arc<Mutex<BundleAccountLocker>>,
        bundle_receiver: &Receiver<Vec<PacketBundle>>,
        bank_start: BankStart,
        consensus_accounts_cache: &HashSet<Pubkey>,
        cluster_info: &Arc<ClusterInfo>,
        recorder: &TransactionRecorder,
        transaction_status_sender: &Option<TransactionStatusSender>,
        gossip_vote_sender: &ReplayVoteSender,
        qos_service: &QosService,
        tip_manager: &TipManager,
    ) -> BundleExecutionResult<()> {
        let mut execute_and_commit_timings = LeaderExecuteAndCommitTimings::default();
        loop {
            // ensure bundle_account_locker is topped off so it can lock accounts ahead of time
            Self::try_recv_bundles(bundle_receiver, bundle_account_locker)?;
            let maybe_bundle = bundle_account_locker
                .lock()
                .unwrap()
                .pop(&bank_start.working_bank, consensus_accounts_cache);
            match maybe_bundle {
                None => {
                    break;
                }
                Some(locked_bundle) => {
                    let tip_pdas = tip_manager.get_tip_accounts();
                    if Self::bundle_touches_tip_pdas(
                        &locked_bundle.sanitized_bundle().transactions,
                        &tip_pdas,
                    ) {
                        let _lock = tip_manager.lock();
                        match Self::maybe_initialize_and_change_tip_receiver(
                            &bank_start,
                            tip_manager,
                            qos_service,
                            recorder,
                            transaction_status_sender,
                            &mut execute_and_commit_timings,
                            gossip_vote_sender,
                            cluster_info,
                        ) {
                            Ok(_) => {
                                info!("successfully changed tip receiver");
                            }
                            Err(e) => {
                                error!("error changing tip receiver, rescheduling bundle: {:?}", e);
                                bundle_account_locker
                                    .lock()
                                    .unwrap()
                                    .push_front(locked_bundle);
                                return Err(e);
                            }
                        }
                    }
                    match Self::update_qos_and_execute_record_commit_bundle(
                        locked_bundle.sanitized_bundle(),
                        recorder,
                        transaction_status_sender,
                        gossip_vote_sender,
                        qos_service,
                        &bank_start,
                        &mut execute_and_commit_timings,
                    ) {
                        Ok(_) => {
                            bundle_account_locker
                                .lock()
                                .unwrap()
                                .unlock_bundle_accounts(locked_bundle);
                        }
                        Err(BundleExecutionError::PohMaxHeightError) => {
                            // re-schedule bundle to be executed after grabbing a new bank
                            bundle_account_locker
                                .lock()
                                .unwrap()
                                .push_front(locked_bundle);
                            return Err(BundleExecutionError::PohMaxHeightError);
                        }
                        Err(e) => {
                            // keep going
                            bundle_account_locker
                                .lock()
                                .unwrap()
                                .unlock_bundle_accounts(locked_bundle);
                            error!("error executing bundle {:?}", e);
                        }
                    }
                }
            }
        }
        Ok(())
    }

    /// Updates consensus-related accounts on epoch boundaries
    fn maybe_update_consensus_cache(
        bank: &Arc<Bank>,
        consensus_accounts_cache: &mut HashSet<Pubkey>,
        last_consensus_update: &mut Epoch,
    ) {
        if bank.epoch() > *last_consensus_update {
            *consensus_accounts_cache = Self::get_consensus_accounts(bank);
            *last_consensus_update = bank.epoch();
        }
    }

    #[allow(clippy::too_many_arguments)]
    fn bundle_stage(
        cluster_info: Arc<ClusterInfo>,
        poh_recorder: &Arc<RwLock<PohRecorder>>,
        transaction_status_sender: Option<TransactionStatusSender>,
        bundle_receiver: Receiver<Vec<PacketBundle>>,
        gossip_vote_sender: ReplayVoteSender,
        id: u32,
        cost_model: Arc<RwLock<CostModel>>,
        exit: Arc<AtomicBool>,
        tip_manager: TipManager,
        bundle_account_locker: Arc<Mutex<BundleAccountLocker>>,
    ) {
        let recorder = poh_recorder.read().unwrap().recorder();
        let qos_service = QosService::new(cost_model, id);

        let mut consensus_accounts_cache: HashSet<Pubkey> = HashSet::new();
        let mut last_consensus_update = Epoch::default();

        loop {
            if exit.load(Ordering::Relaxed) {
                break;
            }

            match Self::schedule_bundles_until_leader(
                &bundle_receiver,
                &bundle_account_locker,
                poh_recorder,
            ) {
                Ok(bank_start) => {
                    Self::maybe_update_consensus_cache(
                        &bank_start.working_bank,
                        &mut consensus_accounts_cache,
                        &mut last_consensus_update,
                    );
                    match Self::execute_bundles_until_empty_or_end_of_slot(
                        &bundle_account_locker,
                        &bundle_receiver,
                        bank_start,
                        &consensus_accounts_cache,
                        &cluster_info,
                        &recorder,
                        &transaction_status_sender,
                        &gossip_vote_sender,
                        &qos_service,
                        &tip_manager,
                    ) {
                        Ok(_) => {
                            // keep going
                        }
                        Err(BundleExecutionError::Shutdown) => {
                            return;
                        }
                        Err(e) => {
                            error!("error executing all bundles: {:?}", e);
                        }
                    }
                }
                Err(BundleExecutionError::Shutdown) => {
                    return;
                }
                Err(e) => {
                    error!("error scheduling bundles: {:?}", e);
                }
            }
        }
    }

    /// Builds a HashSet of all consensus related accounts for the Bank's epoch
    fn get_consensus_accounts(bank: &Arc<Bank>) -> HashSet<Pubkey> {
        let mut consensus_accounts: HashSet<Pubkey> = HashSet::new();
        if let Some(epoch_stakes) = bank.epoch_stakes(bank.epoch()) {
            // votes use the following accounts:
            // - vote_account pubkey: writeable
            // - authorized_voter_pubkey: read-only
            // - node_keypair pubkey: payer (writeable)
            let node_id_vote_accounts = epoch_stakes.node_id_to_vote_accounts();

            let vote_accounts = node_id_vote_accounts
                .values()
                .into_iter()
                .flat_map(|v| v.vote_accounts.clone());

            // vote_account
            consensus_accounts.extend(vote_accounts.into_iter());
            // authorized_voter_pubkey
            consensus_accounts.extend(epoch_stakes.epoch_authorized_voters().keys().into_iter());
            // node_keypair
            consensus_accounts.extend(epoch_stakes.node_id_to_vote_accounts().keys().into_iter());
        }
        consensus_accounts
    }

    fn prepare_poh_record_bundle(
        bank_slot: &Slot,
        execution_results_txs: &[AllExecutionResults],
    ) -> (Slot, Vec<(Hash, Vec<VersionedTransaction>)>) {
        let mixins_txs = execution_results_txs
            .iter()
            .map(|r| {
                let processed_transactions: Vec<VersionedTransaction> = r
                    .load_and_execute_tx_output
                    .execution_results
                    .iter()
                    .zip(r.sanitized_txs.iter())
                    .filter_map(|(execution_result, tx)| {
                        if execution_result.was_executed() {
                            Some(tx.to_versioned_transaction())
                        } else {
                            None
                        }
                    })
                    .collect();
                let hash = hash_transactions(&processed_transactions[..]);
                (hash, processed_transactions)
            })
            .collect();
        (*bank_slot, mixins_txs)
    }

    pub fn join(self) -> thread::Result<()> {
        self.bundle_thread.join()
    }

    fn try_record(
        recorder: &TransactionRecorder,
        bank_slot: Slot,
        mixins_txs: Vec<(Hash, Vec<VersionedTransaction>)>,
    ) -> BundleExecutionResult<Option<usize>> {
        return match recorder.record(bank_slot, mixins_txs) {
            Ok(maybe_tx_index) => Ok(maybe_tx_index),
            Err(PohRecorderError::MaxHeightReached) => Err(BundleExecutionError::PohMaxHeightError),
            Err(e) => panic!("Poh recorder returned unexpected error: {:?}", e),
        };
    }
}

#[cfg(test)]
mod tests {
    use {
        super::*,
        crate::bundle_stage::tests::TestOption::{
            AssertDuplicateInBundleDropped, AssertNonZeroCostModel, AssertZeroedCostModel,
            LowComputeBudget,
        },
        crossbeam_channel::unbounded,
        solana_ledger::{
            blockstore::Blockstore,
            genesis_utils::{create_genesis_config, GenesisConfigInfo},
            get_tmp_ledger_path_auto_delete,
        },
        solana_perf::packet::PacketBatch,
        solana_poh::poh_recorder::create_test_recorder,
        solana_sdk::{
            bundle::error::BundleExecutionError::{
                ExceedsCostModel, PohMaxHeightError, TransactionFailure,
            },
            compute_budget::ComputeBudgetInstruction,
            genesis_config::GenesisConfig,
            hash::Hash,
            instruction::InstructionError,
            message::Message,
            packet::Packet,
            poh_config::PohConfig,
            signature::{Keypair, Signer},
            system_instruction, system_transaction,
            transaction::{
                Transaction,
                TransactionError::{self, AccountNotFound},
            },
        },
        std::{collections::HashSet, sync::atomic::Ordering},
    };

    const NUM_BUNDLES_PRE_LOCK: u64 = 4;

    enum TestOption {
        LowComputeBudget,
        AssertZeroedCostModel,
        AssertNonZeroCostModel,
        AssertDuplicateInBundleDropped,
    }

    #[cfg(test)]
    fn test_single_bundle(
        genesis_config: GenesisConfig,
        bundle: Vec<PacketBundle>,
        options: Option<Vec<TestOption>>,
    ) -> Result<(), BundleExecutionError> {
        solana_logger::setup();
        let ledger_path = get_tmp_ledger_path_auto_delete!();
        let (gossip_vote_sender, _gossip_vote_receiver) = unbounded();
        // start a banking_stage to eat verified receiver
        let bank = Arc::new(Bank::new_no_wallclock_throttle_for_tests(&genesis_config));
        if options.is_some()
            && options
                .as_ref()
                .unwrap()
                .iter()
                .any(|option| matches!(option, LowComputeBudget))
        {
            bank.write_cost_tracker().unwrap().set_limits(1, 1, 1);
        }
        let blockstore = Arc::new(
            Blockstore::open(ledger_path.path())
                .expect("Expected to be able to open database ledger"),
        );
        let poh_config = PohConfig {
            // limit tick count to avoid clearing working_bank at
            // PohRecord then PohRecorderError(MaxHeightReached) at BankingStage
            target_tick_count: Some(bank.max_tick_height() - 1), // == 1, only enough for ticks, not txs
            ..PohConfig::default()
        };
        let (exit, poh_recorder, poh_service, _entry_receiver) =
            create_test_recorder(&bank, &blockstore, Some(poh_config), None);
        let recorder = poh_recorder.read().unwrap().recorder();
        let cost_model = Arc::new(RwLock::new(CostModel::default()));
        let qos_service = QosService::new(cost_model, 0);
        let mut bundle_account_locker =
            BundleAccountLocker::new(NUM_BUNDLES_PRE_LOCK, &Pubkey::new_unique());
        let mut execute_and_commit_timings = LeaderExecuteAndCommitTimings::default();
        let bank_start = poh_recorder.read().unwrap().bank_start().unwrap();
        bundle_account_locker.push(bundle.clone());
        let locked_bundle = bundle_account_locker
            .pop(&bank, &HashSet::default())
            .unwrap();

        let results = BundleStage::update_qos_and_execute_record_commit_bundle(
            locked_bundle.sanitized_bundle(),
            &recorder,
            &None,
            &gossip_vote_sender,
            &qos_service,
            &bank_start,
            &mut execute_and_commit_timings,
        );

        // This is ugly, not really an option for testing but a test itself.
        // Still preferable to duplicating the entirety of this method
        // just to test duplicate txs are dropped.
        if options.is_some()
            && options
                .as_ref()
                .unwrap()
                .iter()
                .any(|option| matches!(option, AssertDuplicateInBundleDropped))
        {
            assert_eq!(results, Ok(()));
            bundle_account_locker.push(bundle);
            assert!(bundle_account_locker
                .pop(&bank, &HashSet::default())
                .is_none());
        }

        // Transaction rolled back successfully if
        // cost tracker has 0 transaction count
        // cost tracker as 0 block cost
        if options.is_some()
            && options
                .as_ref()
                .unwrap()
                .iter()
                .any(|option| matches!(option, AssertZeroedCostModel))
        {
            assert_eq!(bank.read_cost_tracker().unwrap().transaction_count(), 0);
            assert_eq!(bank.read_cost_tracker().unwrap().block_cost(), 0);
        }

        if options.is_some()
            && options
                .as_ref()
                .unwrap()
                .iter()
                .any(|option| matches!(option, AssertNonZeroCostModel))
        {
            assert_ne!(bank.read_cost_tracker().unwrap().transaction_count(), 0);
            assert_ne!(bank.read_cost_tracker().unwrap().block_cost(), 0);
        }

        exit.store(true, Ordering::Relaxed);
        poh_service.join().unwrap();
        results
    }

    #[test]
    fn test_successful_bundle() {
        let (genesis_config, bundle) = setup_successful_tx();
        assert_eq!(
            test_single_bundle(genesis_config, bundle, Some(vec![AssertNonZeroCostModel])),
            Ok(())
        );
    }

    #[test]
    fn test_bundle_contains_processed_transaction() {
        let (genesis_config, bundle) = setup_successful_tx();
        assert_eq!(
            test_single_bundle(
                genesis_config,
                bundle,
                Some(vec![AssertDuplicateInBundleDropped]),
            ),
            Ok(())
        );
    }

    #[cfg(test)]
    fn setup_successful_tx() -> (GenesisConfig, Vec<PacketBundle>) {
        let GenesisConfigInfo {
            genesis_config,
            mint_keypair,
            ..
        } = create_genesis_config(5);

        let kp_a = Keypair::new();
        let kp_b = Keypair::new();
        let ix_mint_a = system_instruction::transfer(&mint_keypair.pubkey(), &kp_a.pubkey(), 1);
        let ix_mint_b = system_instruction::transfer(&mint_keypair.pubkey(), &kp_b.pubkey(), 1);
        let message = Message::new(&[ix_mint_a, ix_mint_b], Some(&mint_keypair.pubkey()));
        let tx = Transaction::new(&[&mint_keypair], message, genesis_config.hash());
        let packet = Packet::from_data(None, tx).unwrap();

        let bundle = vec![PacketBundle {
            batch: PacketBatch::new(vec![packet]),
            uuid: Uuid::new_v4(),
        }];
        (genesis_config, bundle)
    }

    #[test]
    fn test_txs_exceed_cost_model() {
        let GenesisConfigInfo {
            genesis_config,
            mint_keypair,
            ..
        } = create_genesis_config(5);

        let kp = Keypair::new();
        let instruction = system_instruction::transfer(&mint_keypair.pubkey(), &kp.pubkey(), 1);
        let message = Message::new(
            &[
                ComputeBudgetInstruction::set_compute_unit_limit(1),
                instruction,
            ],
            Some(&mint_keypair.pubkey()),
        );
        let tx = Transaction::new(&[&mint_keypair], message, genesis_config.hash());
        let packet = Packet::from_data(None, tx).unwrap();

        let bundle = vec![PacketBundle {
            batch: PacketBatch::new(vec![packet]),
            uuid: Uuid::new_v4(),
        }];
        assert_eq!(
            test_single_bundle(genesis_config, bundle, Some(vec![LowComputeBudget])),
            Err(ExceedsCostModel)
        );
    }

    #[test]
    fn test_nonce_tx_failure() {
        let GenesisConfigInfo {
            genesis_config,
            mint_keypair,
            ..
        } = create_genesis_config(4);

        let kp_a = Keypair::new();
        let kp_nonce = Keypair::new();
        let kp_nonce_authority = Keypair::new();
        let packet = Packet::from_data(
            None,
            system_transaction::nonced_transfer(
                &mint_keypair,
                &kp_a.pubkey(),
                1,
                &kp_nonce.pubkey(),
                &kp_nonce_authority,
                genesis_config.hash(),
            ),
        )
        .unwrap();
        let bundle = vec![PacketBundle {
            batch: PacketBatch::new(vec![packet]),
            uuid: Uuid::new_v4(),
        }];

        assert_eq!(
            test_single_bundle(genesis_config, bundle, None),
            Err(TransactionFailure(TransactionError::InstructionError(
                0,
                InstructionError::InvalidAccountData,
            )))
        );
    }

    #[test]
    fn test_invalid_blockhash() {
        let GenesisConfigInfo {
            genesis_config,
            mint_keypair,
            ..
        } = create_genesis_config(4);

        let kp_a = Keypair::new();
        let packet = Packet::from_data(
            None,
            system_transaction::transfer(&mint_keypair, &kp_a.pubkey(), 1, Hash::default()),
        )
        .unwrap();
        let bundle = vec![PacketBundle {
            batch: PacketBatch::new(vec![packet]),
            uuid: Uuid::new_v4(),
        }];
        let bank = Arc::new(Bank::new_no_wallclock_throttle_for_tests(&genesis_config));

        let mut bundle_account_locker =
            BundleAccountLocker::new(NUM_BUNDLES_PRE_LOCK, &Pubkey::new_unique());
        bundle_account_locker.push(bundle);
        let locked_bundle = bundle_account_locker.pop(&bank, &HashSet::default());

        // bundle is dropped by get_lockable_bundle->get_sanitized_bundle
        assert!(locked_bundle.is_none());
    }

    #[test]
    fn test_qos_rollback() {
        let GenesisConfigInfo {
            genesis_config,
            mint_keypair,
            ..
        } = create_genesis_config(4);

        let kp_a = Keypair::new();
        let kp_b = Keypair::new();
        let successful_packet = Packet::from_data(
            None,
            system_transaction::transfer(&mint_keypair, &kp_b.pubkey(), 1, genesis_config.hash()),
        )
        .unwrap();
        let failed_packet = Packet::from_data(
            None,
            system_transaction::transfer(&kp_a, &kp_b.pubkey(), 1, genesis_config.hash()),
        )
        .unwrap();
        let bundle = vec![PacketBundle {
            batch: PacketBatch::new(vec![successful_packet, failed_packet]),
            uuid: Uuid::new_v4(),
        }];

        assert_eq!(
            test_single_bundle(genesis_config, bundle, Some(vec![AssertZeroedCostModel])),
            Err(TransactionFailure(AccountNotFound))
        );
    }

    #[test]
    fn test_zero_balance_account() {
        let GenesisConfigInfo {
            genesis_config,
            mint_keypair: _,
            ..
        } = create_genesis_config(4);

        let kp_a = Keypair::new();
        let kp_b = Keypair::new();
        let packet = Packet::from_data(
            None,
            system_transaction::transfer(&kp_a, &kp_b.pubkey(), 1, genesis_config.hash()),
        )
        .unwrap();
        let bundle = vec![PacketBundle {
            batch: PacketBatch::new(vec![packet]),
            uuid: Uuid::new_v4(),
        }];

        assert_eq!(
            test_single_bundle(genesis_config, bundle, None),
            Err(TransactionFailure(AccountNotFound))
        );
    }

    #[test]
    fn test_tx_duplicates_fail() {
        let GenesisConfigInfo {
            genesis_config,
            mint_keypair,
            ..
        } = create_genesis_config(4);

        let kp = Keypair::new();
        let packet = Packet::from_data(
            None,
            system_transaction::transfer(&mint_keypair, &kp.pubkey(), 1, genesis_config.hash()),
        )
        .unwrap();
        let bundle = vec![PacketBundle {
            batch: PacketBatch::new(vec![packet.clone(), packet]),
            uuid: Uuid::new_v4(),
        }];
        let bank = Arc::new(Bank::new_no_wallclock_throttle_for_tests(&genesis_config));

        let mut bundle_account_locker =
            BundleAccountLocker::new(NUM_BUNDLES_PRE_LOCK, &Pubkey::new_unique());
        bundle_account_locker.push(bundle);
        let locked_bundle = bundle_account_locker.pop(&bank, &HashSet::default());

        // bundle is dropped by get_lockable_bundle->get_sanitized_bundle due to duplicate transactions
        assert!(locked_bundle.is_none());
    }

    #[test]
    fn test_bundle_fails_poh_record() {
        solana_logger::setup();
        let GenesisConfigInfo {
            mut genesis_config,
            mint_keypair,
            ..
        } = create_genesis_config(4);
        genesis_config.ticks_per_slot = 1; // Reduce ticks so that POH fails

        let kp_b = Keypair::new();
        let packet = Packet::from_data(
            None,
            system_transaction::transfer(&mint_keypair, &kp_b.pubkey(), 1, genesis_config.hash()),
        )
        .unwrap();
        let bundle = vec![PacketBundle {
            batch: PacketBatch::new(vec![packet]),
            uuid: Uuid::new_v4(),
        }];
        assert_eq!(
            test_single_bundle(genesis_config, bundle, None),
            Err(PohMaxHeightError)
        );
    }

    #[test]
    fn test_schedule_bundles_until_leader() {
        solana_logger::setup();
        let (bundle_sender, bundle_receiver) = unbounded();
        let GenesisConfigInfo {
            genesis_config,
            mint_keypair,
            ..
        } = create_genesis_config(5);

        let kp_a = Keypair::new();
        let kp_b = Keypair::new();
        let ix_mint_a = system_instruction::transfer(&mint_keypair.pubkey(), &kp_a.pubkey(), 1);
        let ix_mint_b = system_instruction::transfer(&mint_keypair.pubkey(), &kp_b.pubkey(), 1);
        let message = Message::new(&[ix_mint_a, ix_mint_b], Some(&mint_keypair.pubkey()));
        let tx = Transaction::new(&[&mint_keypair], message, genesis_config.hash());
        let packet = Packet::from_data(None, tx).unwrap();

        let bundle = vec![PacketBundle {
            batch: PacketBatch::new(vec![packet]),
            uuid: Uuid::new_v4(),
        }];
        assert!(bundle_sender.send(bundle).is_ok());

        let ledger_path = get_tmp_ledger_path_auto_delete!();
        let bank = Arc::new(Bank::new_no_wallclock_throttle_for_tests(&genesis_config));
        let blockstore = Arc::new(
            Blockstore::open(ledger_path.path())
                .expect("Expected to be able to open database ledger"),
        );
        let poh_config = PohConfig {
            // limit tick count to avoid clearing working_bank at
            // PohRecord then PohRecorderError(MaxHeightReached) at BankingStage
            target_tick_count: Some(bank.max_tick_height() - 1), // == 1, only enough for ticks, not txs
            ..PohConfig::default()
        };
        let (exit, poh_recorder, poh_service, _entry_receiver) =
            create_test_recorder(&bank, &blockstore, Some(poh_config), None);
        let bundle_account_locker = Arc::new(Mutex::new(BundleAccountLocker::new(
            NUM_BUNDLES_PRE_LOCK,
            &Pubkey::new_unique(),
        )));

        let scheduled_bundles = BundleStage::schedule_bundles_until_leader(
            &bundle_receiver,
            &bundle_account_locker,
            &poh_recorder,
        );
        assert!(scheduled_bundles.is_ok());
        assert_eq!(bundle_account_locker.lock().unwrap().num_bundles(), 1);
        let locked_bundle = bundle_account_locker
            .lock()
            .unwrap()
            .pop(&bank, &HashSet::default());
        assert!(locked_bundle.is_some());
        // TODO: the logic around working bank makes it difficult to test bundles are returned
        // when leader
        // let scheduled_bundles = BundleStage::schedule_bundles_until_leader(&bundle_receiver, &bundle_account_locker, &poh_recorder);
        // assert!(scheduled_bundles.is_ok());
        // assert_eq!(bundle_account_locker.lock().unwrap().num_bundles(), 0);
        exit.store(true, Ordering::Relaxed);
        poh_service.join().unwrap();
    }
}<|MERGE_RESOLUTION|>--- conflicted
+++ resolved
@@ -39,10 +39,7 @@
             utils::check_bundle_lock_results,
         },
         clock::{Epoch, Slot, DEFAULT_TICKS_PER_SLOT, MAX_PROCESSING_AGE},
-<<<<<<< HEAD
-=======
         hash::Hash,
->>>>>>> e3f05c25
         pubkey::Pubkey,
         saturating_add_assign,
         signature::Signer,
@@ -649,22 +646,6 @@
         bundle_account_locker: &Arc<Mutex<BundleAccountLocker>>,
         poh_recorder: &Arc<RwLock<PohRecorder>>,
     ) -> BundleExecutionResult<BankStart> {
-<<<<<<< HEAD
-        const DROP_BUNDLE_SLOT_OFFSET: u64 = 4;
-
-        loop {
-            let poh_l = poh_recorder.lock().unwrap();
-
-            let poh_recorder_bank = poh_l.get_poh_recorder_bank();
-            let working_bank_start = poh_recorder_bank.working_bank_start();
-            let would_be_leader_soon =
-                poh_l.would_be_leader(DROP_BUNDLE_SLOT_OFFSET * DEFAULT_TICKS_PER_SLOT);
-            let is_leader_now =
-                PohRecorder::get_working_bank_if_not_expired(&working_bank_start).is_some();
-
-            drop(poh_l);
-
-=======
         // drop bundles if not within this slot range
         const DROP_BUNDLE_SLOT_OFFSET: u64 = 4;
 
@@ -681,7 +662,6 @@
             drop(r_poh_recorder);
 
             // leader now with bundles to execute, drain the rest off the channel and run them
->>>>>>> e3f05c25
             if is_leader_now && bundle_account_locker.lock().unwrap().num_bundles() > 0 {
                 Self::try_recv_bundles(bundle_receiver, bundle_account_locker)?;
                 return Ok(working_bank_start.unwrap().clone());
@@ -691,18 +671,12 @@
                 // but bundles already pushed into the account locker
                 match bundle_receiver.recv_timeout(Duration::from_millis(10)) {
                     Ok(bundles) => {
-<<<<<<< HEAD
-=======
                         // buffer bundles if leader now or soon
->>>>>>> e3f05c25
                         if is_leader_now || would_be_leader_soon {
                             bundle_account_locker.lock().unwrap().push(bundles);
                             Self::try_recv_bundles(bundle_receiver, bundle_account_locker)?;
                         } else {
-<<<<<<< HEAD
-=======
                             // not leader now or soon, drop all buffered and new bundles
->>>>>>> e3f05c25
                             let new_bundles_dropped: Vec<Uuid> =
                                 bundles.iter().map(|b| b.uuid).collect();
                             let old_bundles_dropped = bundle_account_locker.lock().unwrap().clear();
@@ -714,11 +688,8 @@
                     }
                     Err(RecvTimeoutError::Timeout) => {
                         if !(is_leader_now || would_be_leader_soon) {
-<<<<<<< HEAD
-=======
                             // if not leader now and not leader soon and no new bundles, drop the buffered
                             // bundles
->>>>>>> e3f05c25
                             let bundles_dropped = bundle_account_locker.lock().unwrap().clear();
                             if !bundles_dropped.is_empty() {
                                 warn!(
