--- conflicted
+++ resolved
@@ -1,8 +1,8 @@
 //! The `poh_service` module implements a service that records the passing of
 //! "ticks", a measure of time in the PoH stream
+use crossbeam_channel::Receiver;
 use {
-    crate::poh_recorder::{PohRecorder, Record, RecordReceiver, Result as PohRecordResult},
-    crossbeam_channel::Sender,
+    crate::poh_recorder::{PohRecorder, Record},
     log::*,
     solana_entry::poh::Poh,
     solana_measure::{measure, measure::Measure},
@@ -101,7 +101,7 @@
         ticks_per_slot: u64,
         pinned_cpu_core: usize,
         hashes_per_batch: u64,
-        record_receiver: RecordReceiver,
+        record_receiver: Receiver<Record>,
     ) -> Self {
         let poh_exit_ = poh_exit.clone();
         let poh_config = poh_config.clone();
@@ -166,7 +166,7 @@
         poh_recorder: Arc<RwLock<PohRecorder>>,
         poh_config: &PohConfig,
         poh_exit: &AtomicBool,
-        record_receiver: RecordReceiver,
+        record_receiver: Receiver<Record>,
     ) {
         let mut last_tick = Instant::now();
         while !poh_exit.load(Ordering::Relaxed) {
@@ -186,21 +186,6 @@
     }
 
     pub fn read_record_receiver_and_process(
-<<<<<<< HEAD
-        poh_recorder: &Arc<Mutex<PohRecorder>>,
-        record_receiver: &RecordReceiver,
-        timeout: Duration,
-    ) {
-        let record = record_receiver.recv_timeout(timeout);
-        if let Ok((record, sender)) = record {
-            if sender
-                .send(
-                    poh_recorder
-                        .lock()
-                        .unwrap()
-                        .record(record.slot, &record.mixins_txs),
-                )
-=======
         poh_recorder: &Arc<RwLock<PohRecorder>>,
         record_receiver: &Receiver<Record>,
         timeout: Duration,
@@ -209,12 +194,12 @@
         if let Ok(record) = record {
             if record
                 .sender
-                .send(poh_recorder.write().unwrap().record(
-                    record.slot,
-                    record.mixin,
-                    record.transactions,
-                ))
->>>>>>> 37f4621c
+                .send(
+                    poh_recorder
+                        .write()
+                        .unwrap()
+                        .record(record.slot, &record.mixins_txs)
+                )
                 .is_err()
             {
                 panic!("Error returning mixin hash");
@@ -226,7 +211,7 @@
         poh_recorder: Arc<RwLock<PohRecorder>>,
         poh_config: &PohConfig,
         poh_exit: &AtomicBool,
-        record_receiver: RecordReceiver,
+        record_receiver: Receiver<Record>,
     ) {
         let mut warned = false;
         let mut elapsed_ticks = 0;
@@ -255,21 +240,16 @@
 
     // returns true if we need to tick
     fn record_or_hash(
-<<<<<<< HEAD
-        next_record_and_sender: &mut Option<(Record, Sender<PohRecordResult<()>>)>,
-        poh_recorder: &Arc<Mutex<PohRecorder>>,
-=======
         next_record: &mut Option<Record>,
         poh_recorder: &Arc<RwLock<PohRecorder>>,
->>>>>>> 37f4621c
         timing: &mut PohTiming,
-        record_receiver: &RecordReceiver,
+        record_receiver: &Receiver<Record>,
         hashes_per_batch: u64,
         poh: &Arc<Mutex<Poh>>,
         target_ns_per_tick: u64,
     ) -> bool {
-        match next_record_and_sender.take() {
-            Some((mut record, mut sender)) => {
+        match next_record.take() {
+            Some(mut record) => {
                 // received message to record
                 // so, record for as long as we have queued up record requests
                 let mut lock_time = Measure::start("lock");
@@ -281,16 +261,15 @@
                     let res = poh_recorder_l.record(record.slot, &record.mixins_txs);
                     // what do we do on failure here? Ignore for now.
                     let (_send_res, send_record_result_time) =
-                        measure!(sender.send(res), "send_record_result");
+                        measure!(record.sender.send(res), "send_record_result");
                     timing.total_send_record_result_us += send_record_result_time.as_us();
                     timing.num_hashes += 1; // note: may have also ticked inside record
 
                     let new_record_result = record_receiver.try_recv();
                     match new_record_result {
-                        Ok(record_and_sender) => {
+                        Ok(new_record) => {
                             // we already have second request to record, so record again while we still have the mutex
-                            record = record_and_sender.0;
-                            sender = record_and_sender.1;
+                            record = new_record;
                         }
                         Err(_) => {
                             break;
@@ -319,9 +298,9 @@
                         return true;
                     }
                     // check to see if a record request has been sent
-                    if let Ok(record_and_sender) = record_receiver.try_recv() {
+                    if let Ok(record) = record_receiver.try_recv() {
                         // remember the record we just received as the next record to occur
-                        *next_record_and_sender = Some(record_and_sender);
+                        *next_record = Some(record);
                         break;
                     }
                     // check to see if we need to wait to catch up to ideal
@@ -335,9 +314,9 @@
                     drop(poh_l);
                     while ideal_time > Instant::now() {
                         // check to see if a record request has been sent
-                        if let Ok(record_and_sender) = record_receiver.try_recv() {
+                        if let Ok(record) = record_receiver.try_recv() {
                             // remember the record we just received as the next record to occur
-                            *next_record_and_sender = Some(record_and_sender);
+                            *next_record = Some(record);
                             break;
                         }
                     }
@@ -354,7 +333,7 @@
         poh_exit: &AtomicBool,
         ticks_per_slot: u64,
         hashes_per_batch: u64,
-        record_receiver: RecordReceiver,
+        record_receiver: Receiver<Record>,
         target_ns_per_tick: u64,
     ) {
         let poh = poh_recorder.read().unwrap().poh.clone();
@@ -481,18 +460,10 @@
                         loop {
                             // send some data
                             let mut time = Measure::start("record");
-<<<<<<< HEAD
                             let _ = poh_recorder
-                                .lock()
+                                .write()
                                 .unwrap()
                                 .record(bank_slot, &[(h1, vec![tx.clone()])]);
-=======
-                            let _ = poh_recorder.write().unwrap().record(
-                                bank_slot,
-                                h1,
-                                vec![tx.clone()],
-                            );
->>>>>>> 37f4621c
                             time.stop();
                             total_us += time.as_us();
                             total_times += 1;
