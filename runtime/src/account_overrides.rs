--- conflicted
+++ resolved
@@ -6,17 +6,14 @@
 /// Encapsulates overridden accounts, typically used for transaction simulations
 #[derive(Default)]
 pub struct AccountOverrides {
-<<<<<<< HEAD
     pub slot_history: Option<AccountSharedData>,
     pub cached_accounts_with_rent: HashMap<Pubkey, AccountSharedData>,
+    pub accounts: HashMap<Pubkey, AccountSharedData>,
 }
 
 pub enum AccountWithRentInfo {
     Zero(AccountSharedData),
     SubtractRent(AccountSharedData),
-=======
-    accounts: HashMap<Pubkey, AccountSharedData>,
->>>>>>> 37f4621c
 }
 
 impl AccountOverrides {
@@ -35,17 +32,12 @@
     }
 
     /// Gets the account if it's found in the list of overrides
-<<<<<<< HEAD
     pub fn get_ignore_rent_type(&self, pubkey: &Pubkey) -> Option<&AccountSharedData> {
         if pubkey == &sysvar::slot_history::id() {
             self.slot_history.as_ref()
         } else {
             self.cached_accounts_with_rent.get(pubkey)
         }
-=======
-    pub fn get(&self, pubkey: &Pubkey) -> Option<&AccountSharedData> {
-        self.accounts.get(pubkey)
->>>>>>> 37f4621c
     }
 
     /// Gets the account info with info on whether rent should be subtracted or not
